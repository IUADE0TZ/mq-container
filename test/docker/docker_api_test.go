--- conflicted
+++ resolved
@@ -359,17 +359,10 @@
 	id := runContainer(t, cli, &containerConfig)
 	defer cleanContainer(t, cli, id)
 	waitForReady(t, cli, id)
-<<<<<<< HEAD
-	mqscOutput := execContainerWithOutput(t, cli, id, "mqm", []string{"bash", "-c", "echo 'DISPLAY QLOCAL(test)' | runmqsc"})
-	r := regexp.MustCompile("AMQ[0-9][0-9][0-9][0-9]E")
-	amqerrCode := r.FindString(mqscOutput)
-	if amqerrCode != "" {
-		t.Fatalf("MQSC command failed with error %v", amqerrCode)
-=======
-	rc, _ := execContainer(t, cli, id, "mqm", []string{"bash", "-c", "echo 'DISPLAY QLOCAL(test)' | runmqsc"})
+	rc, mqscOutput := execContainer(t, cli, id, "mqm", []string{"bash", "-c", "echo 'DISPLAY QLOCAL(test)' | runmqsc"})
 	if rc != 0 {
-		t.Fatalf("Expected runmqsc to exit with rc=0, got %v", rc)
->>>>>>> ab5d7ca1
+		r := regexp.MustCompile("AMQ[0-9][0-9][0-9][0-9]E")
+		t.Fatalf("Expected runmqsc to exit with rc=0, got %v with error %v", rc, r.FindString(mqscOutput))
 	}
 }
 
@@ -406,20 +399,14 @@
 	_, mqsc := execContainer(t, cli, id, "root", []string{"cat", "/etc/mqm/test.mqsc"})
 	t.Log(mqsc)
 	for {
-<<<<<<< HEAD
-		readyRC := execContainerWithExitCode(t, cli, id, "mqm", []string{"chkmqready"})
-		queueCheckOut := execContainerWithOutput(t, cli, id, "mqm", []string{"bash", "-c", queueCheckCommand})
-		t.Logf("readyRC=%v", readyRC)
-=======
 		readyRC, _ := execContainer(t, cli, id, "mqm", []string{"chkmqready"})
-		queueCheckRC, _ := execContainer(t, cli, id, "mqm", []string{"bash", "-c", queueCheckCommand})
+		queueCheckRC, queueCheckOut := execContainer(t, cli, id, "mqm", []string{"bash", "-c", queueCheckCommand})
 		t.Logf("readyRC=%v,queueCheckRC=%v\n", readyRC, queueCheckRC)
->>>>>>> ab5d7ca1
+
 		if readyRC == 0 {
-			r := regexp.MustCompile("AMQ[0-9][0-9][0-9][0-9]E")
-			amqerrCode := r.FindString(queueCheckOut)
-			if (amqerrCode != "") {
-				t.Fatalf("MQSC failed with error %v. chkmqready returned %v when MQSC had not finished", amqerrCode, readyRC)
+			if (queueCheckRC != 0) {
+				r := regexp.MustCompile("AMQ[0-9][0-9][0-9][0-9]E")
+				t.Fatalf("Runmqsc returned %v with error %v. chkmqready returned %v when MQSC had not finished", queueCheckRC, r.FindString(queueCheckOut), readyRC)
 			} else {
 				// chkmqready says OK, and the last queue exists, so return
 				_, runmqsc := execContainer(t, cli, id, "root", []string{"bash", "-c", "echo 'DISPLAY QLOCAL(test1)' | runmqsc"})
