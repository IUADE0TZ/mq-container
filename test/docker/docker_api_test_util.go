/*
© Copyright IBM Corporation 2017, 2018

Licensed under the Apache License, Version 2.0 (the "License");
you may not use this file except in compliance with the License.
You may obtain a copy of the License at

http://www.apache.org/licenses/LICENSE-2.0

Unless required by applicable law or agreed to in writing, software
distributed under the License is distributed on an "AS IS" BASIS,
WITHOUT WARRANTIES OR CONDITIONS OF ANY KIND, either express or implied.
See the License for the specific language governing permissions and
limitations under the License.
*/
package main

import (
	"archive/tar"
	"bufio"
	"bytes"
	"context"
	"encoding/json"
	"fmt"
	"io"
	"io/ioutil"
	"os"
	"os/exec"
	"path/filepath"
	"runtime"
	"strconv"
	"strings"
	"testing"
	"time"
	"regexp"

	"github.com/docker/docker/api/types"
	"github.com/docker/docker/api/types/container"
	"github.com/docker/docker/api/types/network"
	"github.com/docker/docker/api/types/volume"
	"github.com/docker/docker/client"
	"github.com/docker/docker/pkg/jsonmessage"
	"github.com/docker/docker/pkg/stdcopy"
	"github.com/docker/go-connections/nat"
)

func imageName() string {
	image, ok := os.LookupEnv("TEST_IMAGE")
	if !ok {
		image = "mq-devserver:latest-x86-64"
	}
	return image
}

func imageNameDevJMS() string {
	image, ok := os.LookupEnv("DEV_JMS_IMAGE")
	if !ok {
		image = "mq-dev-jms-test"
	}
	return image
}

func coverage() bool {
	cover := os.Getenv("TEST_COVER")
	if cover == "true" || cover == "1" {
		return true
	}
	return false
}

// coverageDir returns the host directory to use for code coverage data
func coverageDir(t *testing.T) string {
	dir, err := os.Getwd()
	if err != nil {
		t.Fatal(err)
	}
	return filepath.Join(dir, "coverage")
}

// coverageBind returns a string to use to add a bind-mounted directory for code coverage data
func coverageBind(t *testing.T) string {
	return coverageDir(t) + ":/var/coverage"
}

// isWSL return whether we are running in the Windows Subsystem for Linux
func isWSL(t *testing.T) bool {
	if runtime.GOOS == "linux" {

		uname, err := exec.Command("uname", "-r").Output()
		if (err != nil) {
			t.Fatal(err)
		}

		return strings.Contains(string(uname), "Microsoft")

	} else {
		return false
	}
}

// getTempDir get the path of the tmp directory, in UNIX or OS-specific style
func getTempDir(t *testing.T, unixStylePath bool) string {
	if isWSL(t) {
		if unixStylePath {
			return "/mnt/c/Temp/"
		} else {
			return "C:/Temp/"
		}
	} else {
		return "/tmp/"
	}
}

// terminationLogUnixPath returns the name of the file to use for the termination log message, with a UNIX path
func terminationLogUnixPath(t *testing.T) string {
	// Warning: this directory must be accessible to the Docker daemon,
	// in order to enable the bind mount
	return getTempDir(t, true) + t.Name() + "-termination-log"
}

// terminationLogOSPath returns the name of the file to use for the termination log message, with an OS specific path
func terminationLogOSPath(t *testing.T) string {
	// Warning: this directory must be accessible to the Docker daemon,
	// in order to enable the bind mount
	return getTempDir(t, false) + t.Name() + "-termination-log"
}

// terminationBind returns a string to use to bind-mount a termination log file.
// This is done using a bind, because you can't copy files from /dev out of the container.
func terminationBind(t *testing.T) string {
	n := terminationLogUnixPath(t)
	// Remove it if it already exists
	os.Remove(n)
	// Create the empty file
	f, err := os.OpenFile(n, os.O_WRONLY|os.O_CREATE, 0600)
	if err != nil {
		t.Fatal(err)
	}
	f.Close()
	return terminationLogOSPath(t) + ":/dev/termination-log"
}

// terminationMessage return the termination message, or an empty string if not set
func terminationMessage(t *testing.T) string {
	b, err := ioutil.ReadFile(terminationLogUnixPath(t))
	if err != nil {
		t.Log(err)
	}
	return string(b)
}

func expectTerminationMessage(t *testing.T) {
	m := terminationMessage(t)
	if m == "" {
		t.Error("Expected termination message to be set")
	}
}

func cleanContainer(t *testing.T, cli *client.Client, ID string) {
	i, err := cli.ContainerInspect(context.Background(), ID)
	if err == nil {
		// Log the results and continue
		t.Logf("Inspected container %v: %#v", ID, i)
		s, err := json.MarshalIndent(i, "", "    ")
		if err != nil {
			t.Fatal(err)
		}
		t.Logf("Inspected container %v: %v", ID, string(s))
	}
	t.Logf("Stopping container: %v", ID)
	timeout := 10 * time.Second
	// Stop the container.  This allows the coverage output to be generated.
	err = cli.ContainerStop(context.Background(), ID, &timeout)
	if err != nil {
		// Just log the error and continue
		t.Log(err)
	}
	t.Log("Container stopped")

	// If a code coverage file has been generated, then rename it to match the test name
	os.Rename(filepath.Join(coverageDir(t), "container.cov"), filepath.Join(coverageDir(t), t.Name()+".cov"))
	// Log the container output for any container we're about to delete
	t.Logf("Console log from container %v:\n%v", ID, inspectTextLogs(t, cli, ID))

	m := terminationMessage(t)
	if m != "" {
		t.Logf("Termination message: %v", m)
	}
	os.Remove(terminationLogUnixPath(t))

	t.Logf("Removing container: %s", ID)
	opts := types.ContainerRemoveOptions{
		RemoveVolumes: true,
		Force:         true,
	}
	err = cli.ContainerRemove(context.Background(), ID, opts)
	if err != nil {
		t.Error(err)
	}
}

// runContainer creates and starts a container.  If no image is specified in
// the container config, then the image name is retrieved from the TEST_IMAGE
// environment variable.
func runContainer(t *testing.T, cli *client.Client, containerConfig *container.Config) string {
	if containerConfig.Image == "" {
		containerConfig.Image = imageName()
	}
	// if coverage
	containerConfig.Env = append(containerConfig.Env, "COVERAGE_FILE="+t.Name()+".cov")
	hostConfig := container.HostConfig{
		Binds: []string{
			coverageBind(t),
			terminationBind(t),
		},
		// Assign a random port for the web server on the host
		// TODO: Don't do this for all tests
		PortBindings: nat.PortMap{
			"9443/tcp": []nat.PortBinding{
				{
					HostIP: "0.0.0.0",
				},
			},
		},
	}
	networkingConfig := network.NetworkingConfig{}
	t.Logf("Running container (%s)", containerConfig.Image)
	ctr, err := cli.ContainerCreate(context.Background(), containerConfig, &hostConfig, &networkingConfig, t.Name())
	if err != nil {
		t.Fatal(err)
	}
	startContainer(t, cli, ctr.ID)
	return ctr.ID
}

func runContainerOneShot(t *testing.T, cli *client.Client, command ...string) (int64, string) {
	containerConfig := container.Config{
		Entrypoint: command,
	}
	id := runContainer(t, cli, &containerConfig)
	defer cleanContainer(t, cli, id)
	return waitForContainer(t, cli, id, 10), inspectLogs(t, cli, id)
}

func startContainer(t *testing.T, cli *client.Client, ID string) {
	t.Logf("Starting container: %v", ID)
	startOptions := types.ContainerStartOptions{}
	err := cli.ContainerStart(context.Background(), ID, startOptions)
	if err != nil {
		t.Fatal(err)
	}
}

func stopContainer(t *testing.T, cli *client.Client, ID string) {
	t.Logf("Stopping container: %v", ID)
	timeout := 10 * time.Second
	err := cli.ContainerStop(context.Background(), ID, &timeout) //Duration(20)*time.Second)
	if err != nil {
		t.Fatal(err)
	}
}

func getCoverageExitCode(t *testing.T, orig int64) int64 {
	f := filepath.Join(coverageDir(t), "exitCode")
	_, err := os.Stat(f)
	if err != nil {
		t.Log(err)
		return orig
	}
	// Remove the file, ready for the next test
	defer os.Remove(f)
	buf, err := ioutil.ReadFile(f)
	if err != nil {
		t.Log(err)
		return orig
	}
	rc, err := strconv.Atoi(string(buf))
	if err != nil {
		t.Log(err)
		return orig
	}
	t.Logf("Retrieved exit code %v from file", rc)
	return int64(rc)
}

// waitForContainer waits until a container has exited
func waitForContainer(t *testing.T, cli *client.Client, ID string, timeout int64) int64 {
	rc, err := cli.ContainerWait(context.Background(), ID)

	if coverage() {
		// COVERAGE: When running coverage, the exit code is written to a file,
		// to allow the coverage to be generated (which doesn't happen for non-zero
		// exit codes)
		rc = getCoverageExitCode(t, rc)
	}

	if err != nil {
		t.Fatal(err)
	}
	return rc
}

// execContainer runs a command in a running container, and returns the exit code and output
func execContainer(t *testing.T, cli *client.Client, ID string, user string, cmd []string) (int, string) {
	rerun:
	config := types.ExecConfig{
		User:        user,
		Privileged:  false,
		Tty:         false,
		AttachStdin: false,
		// Note that you still need to attach stdout/stderr, even though they're not wanted
		AttachStdout: true,
		AttachStderr: true,
		Detach:       false,
		Cmd:          cmd,
	}
	resp, err := cli.ContainerExecCreate(context.Background(), ID, config)
	if err != nil {
		t.Fatal(err)
	}
<<<<<<< HEAD
	cli.ContainerExecStart(context.Background(), resp.ID, types.ExecStartCheck{
		Detach: false,
		Tty:    false,
	})
	if err != nil {
		t.Fatal(err)
	}

	time.Sleep(4 * time.Second)

	inspect, err := cli.ContainerExecInspect(context.Background(), resp.ID)
	if err != nil {
		t.Fatal(err)
	}
	return inspect.ExitCode
}

// execContainerWithOutput runs a command in a running container, and returns the output from stdout/stderr
// Note: due to a bug in Docker/Moby code, you always get an exit code of 0 if you attach to the
// container to get output.  This is why these are two separate commands.
func execContainerWithOutput(t *testing.T, cli *client.Client, ID string, user string, cmd []string) string {
	config := types.ExecConfig{
		User:         user,
		Privileged:   false,
		Tty:          false,
		AttachStdin:  false,
		AttachStdout: true,
		AttachStderr: true,
		Detach:       false,
		Cmd:          cmd,
	}
	resp, err := cli.ContainerExecCreate(context.Background(), ID, config)
	if err != nil {
		t.Fatal(err)
	}
=======
>>>>>>> ab5d7ca1
	hijack, err := cli.ContainerExecAttach(context.Background(), resp.ID, config)
	if err != nil {
		t.Fatal(err)
	}
	cli.ContainerExecStart(context.Background(), resp.ID, types.ExecStartCheck{
		Detach: false,
		Tty:    false,
	})
	if err != nil {
		t.Fatal(err)
	}
	// Wait for the command to finish
	var exitcode int
	for {
		inspect, err := cli.ContainerExecInspect(context.Background(), resp.ID)
		if err != nil {
			t.Fatal(err)
		}
		if !inspect.Running {
			exitcode = inspect.ExitCode
			break
		}
	}
	buf := new(bytes.Buffer)
	// Each output line has a header, which needs to be removed
	_, err = stdcopy.StdCopy(buf, buf, hijack.Reader)
	if err != nil {
		t.Fatal(err)
	}

	outputStr := strings.TrimSpace(buf.String())

	// Before we go let's just double check it did actually run because sometimes we get a "Exec command already running error"
	alreadyRunningErr := regexp.MustCompile("Error: Exec command .* is already running")
	if alreadyRunningErr.MatchString(outputStr) {
		time.Sleep(1 * time.Second)
		goto rerun
	}

	return exitcode, outputStr
}

func waitForReady(t *testing.T, cli *client.Client, ID string) {
	for {
		rc, _ := execContainer(t, cli, ID, "mqm", []string{"chkmqready"})
		if rc == 0 {
			t.Log("MQ is ready")
			return
		}
	}
}

func getIPAddress(t *testing.T, cli *client.Client, ID string) string {
	ctr, err := cli.ContainerInspect(context.Background(), ID)
	if err != nil {
		t.Fatal(err)
	}
	return ctr.NetworkSettings.IPAddress
}

func createNetwork(t *testing.T, cli *client.Client) string {
	name := "test"
	t.Logf("Creating network: %v", name)
	opts := types.NetworkCreate{}
	net, err := cli.NetworkCreate(context.Background(), name, opts)
	if err != nil {
		t.Fatal(err)
	}
	t.Logf("Created network %v with ID %v", name, net.ID)
	return net.ID
}

func removeNetwork(t *testing.T, cli *client.Client, ID string) {
	t.Logf("Removing network ID: %v", ID)
	err := cli.NetworkRemove(context.Background(), ID)
	if err != nil {
		t.Fatal(err)
	}
}

func createVolume(t *testing.T, cli *client.Client) types.Volume {
	v, err := cli.VolumeCreate(context.Background(), volume.VolumesCreateBody{
		Driver:     "local",
		DriverOpts: map[string]string{},
		Labels:     map[string]string{},
		Name:       t.Name(),
	})
	if err != nil {
		t.Fatal(err)
	}
	t.Logf("Created volume %v", t.Name())
	return v
}

func removeVolume(t *testing.T, cli *client.Client, name string) {
	t.Logf("Removing volume %v", name)
	err := cli.VolumeRemove(context.Background(), name, true)
	if err != nil {
		t.Fatal(err)
	}
}

func inspectTextLogs(t *testing.T, cli *client.Client, ID string) string {
	jsonLogs := inspectLogs(t, cli, ID)
	scanner := bufio.NewScanner(strings.NewReader(jsonLogs))
	b := make([]byte, 64*1024)
	buf := bytes.NewBuffer(b)
	for scanner.Scan() {
		text := scanner.Text()
		if strings.HasPrefix(text, "{") {
			var e map[string]interface{}
			json.Unmarshal([]byte(text), &e)
			fmt.Fprintf(buf, "{\"message\": \"%v\"}\n", e["message"])
		} else {
			fmt.Fprintln(buf, text)
		}
	}
	err := scanner.Err()
	if err != nil {
		t.Fatal(err)
	}
	return buf.String()
}

func inspectLogs(t *testing.T, cli *client.Client, ID string) string {
	ctx, cancel := context.WithTimeout(context.Background(), 5*time.Second)
	defer cancel()
	reader, err := cli.ContainerLogs(ctx, ID, types.ContainerLogsOptions{
		ShowStdout: true,
		ShowStderr: true,
	})
	if err != nil {
		t.Fatal(err)
	}
	buf := new(bytes.Buffer)
	// Each output line has a header, which needs to be removed
	_, err = stdcopy.StdCopy(buf, buf, reader)
	if err != nil {
		t.Fatal(err)
	}
	return buf.String()
}

// generateTAR creates a TAR-formatted []byte, with the specified files included.
func generateTAR(t *testing.T, files []struct{ Name, Body string }) []byte {
	buf := new(bytes.Buffer)
	tw := tar.NewWriter(buf)
	for _, file := range files {
		hdr := &tar.Header{
			Name: file.Name,
			Mode: 0600,
			Size: int64(len(file.Body)),
		}
		err := tw.WriteHeader(hdr)
		if err != nil {
			t.Fatal(err)
		}
		_, err = tw.Write([]byte(file.Body))
		if err != nil {
			t.Fatal(err)
		}
	}
	err := tw.Close()
	if err != nil {
		t.Fatal(err)
	}
	return buf.Bytes()
}

// createImage creates a new Docker image with the specified files included.
func createImage(t *testing.T, cli *client.Client, files []struct{ Name, Body string }) string {
	r := bytes.NewReader(generateTAR(t, files))
	tag := strings.ToLower(t.Name())
	buildOptions := types.ImageBuildOptions{
		Context: r,
		Tags:    []string{tag},
	}
	resp, err := cli.ImageBuild(context.Background(), r, buildOptions)
	if err != nil {
		t.Fatal(err)
	}
	// resp (ImageBuildResponse) contains a series of JSON messages
	dec := json.NewDecoder(resp.Body)
	for {
		m := jsonmessage.JSONMessage{}
		err := dec.Decode(&m)
		if m.Error != nil {
			t.Fatal(m.ErrorMessage)
		}
		t.Log(strings.TrimSpace(m.Stream))
		if err == io.EOF {
			break
		}
		if err != nil {
			t.Fatal(err)
		}
	}
	return tag
}

// deleteImage deletes a Docker image
func deleteImage(t *testing.T, cli *client.Client, id string) {
	cli.ImageRemove(context.Background(), id, types.ImageRemoveOptions{
		Force: true,
	})
}

func copyFromContainer(t *testing.T, cli *client.Client, id string, file string) []byte {
	reader, _, err := cli.CopyFromContainer(context.Background(), id, file)
	if err != nil {
		t.Fatal(err)
	}
	defer reader.Close()
	b, err := ioutil.ReadAll(reader)
	if err != nil {
		t.Fatal(err)
	}
	return b
}

func getWebPort(t *testing.T, cli *client.Client, ID string) string {
	i, err := cli.ContainerInspect(context.Background(), ID)
	if err != nil {
		t.Fatal(err)
	}
	return i.NetworkSettings.Ports["9443/tcp"][0].HostPort
}<|MERGE_RESOLUTION|>--- conflicted
+++ resolved
@@ -318,44 +318,6 @@
 	if err != nil {
 		t.Fatal(err)
 	}
-<<<<<<< HEAD
-	cli.ContainerExecStart(context.Background(), resp.ID, types.ExecStartCheck{
-		Detach: false,
-		Tty:    false,
-	})
-	if err != nil {
-		t.Fatal(err)
-	}
-
-	time.Sleep(4 * time.Second)
-
-	inspect, err := cli.ContainerExecInspect(context.Background(), resp.ID)
-	if err != nil {
-		t.Fatal(err)
-	}
-	return inspect.ExitCode
-}
-
-// execContainerWithOutput runs a command in a running container, and returns the output from stdout/stderr
-// Note: due to a bug in Docker/Moby code, you always get an exit code of 0 if you attach to the
-// container to get output.  This is why these are two separate commands.
-func execContainerWithOutput(t *testing.T, cli *client.Client, ID string, user string, cmd []string) string {
-	config := types.ExecConfig{
-		User:         user,
-		Privileged:   false,
-		Tty:          false,
-		AttachStdin:  false,
-		AttachStdout: true,
-		AttachStderr: true,
-		Detach:       false,
-		Cmd:          cmd,
-	}
-	resp, err := cli.ContainerExecCreate(context.Background(), ID, config)
-	if err != nil {
-		t.Fatal(err)
-	}
-=======
->>>>>>> ab5d7ca1
 	hijack, err := cli.ContainerExecAttach(context.Background(), resp.ID, config)
 	if err != nil {
 		t.Fatal(err)
