--- conflicted
+++ resolved
@@ -13,11 +13,7 @@
 # limitations under the License.
 
 # Temporarily removing dist tag as not supported by power build
-<<<<<<< HEAD
-#dist: xenial
-=======
 # dist: xenial
->>>>>>> 4cab3e8d
 
 sudo: required
 language: go
