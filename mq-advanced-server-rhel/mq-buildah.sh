--- conflicted
+++ resolved
@@ -112,16 +112,14 @@
 install --mode 6750 --owner ${mqm_uid} --group 0 ./build/chk* ${mnt_mq}/usr/local/bin/
 install --mode 0750 --owner ${mqm_uid} --group 0 ./NOTICES.txt ${mnt_mq}/opt/mqm/licenses/notices-container.txt
 
-<<<<<<< HEAD
-# Copy in licenses from installed packages
-install --mode 0550 --owner root --group root ./mq-advanced-server-rhel/writePackages.sh ${mnt_mq}/usr/local/bin/writePackages
-buildah run --user root $ctr_mq -- /usr/local/bin/writePackages
-=======
 install --directory --mode 0775 --owner ${mqm_uid} --group 0 ${mnt_mq}/run/runmqserver
 buildah run --user root $ctr_mq -- touch /run/termination-log
 buildah run --user root $ctr_mq -- chown mqm:root /run/termination-log
 buildah run --user root $ctr_mq -- chmod 0660 /run/termination-log
->>>>>>> c441de7d
+
+# Copy in licenses from installed packages
+install --mode 0550 --owner root --group root ./mq-advanced-server-rhel/writePackages.sh ${mnt_mq}/usr/local/bin/writePackages
+buildah run --user root $ctr_mq -- /usr/local/bin/writePackages
 
 ###############################################################################
 # Final Buildah commands
