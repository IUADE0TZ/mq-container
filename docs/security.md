--- conflicted
+++ resolved
@@ -16,24 +16,5 @@
   --env LICENSE=accept \
   --env MQ_QMGR_NAME=QM1 \
   --detach \
-<<<<<<< HEAD
   ibm-mqadvanced-server:9.2.2.0-amd64
-```
-
-The MQ Advanced for Developers image does require the "chown", "setuid", "setgid" and "audit_write" capabilities (plus "dac_override" if you're using an image based on Red Hat Enterprise Linux).  This is because it uses the "sudo" command to change passwords inside the container.  For example, in Docker, you could do the following:
-
-```sh
-docker run \
-  --cap-drop=ALL \
-  --cap-add=CHOWN \
-  --cap-add=SETUID \
-  --cap-add=SETGID \
-  --cap-add=AUDIT_WRITE \
-  --env LICENSE=accept \
-  --env MQ_QMGR_NAME=QM1 \
-  --detach \
-  ibm-mqadvanced-server-dev:9.2.2.0-amd64
-=======
-  ibm-mqadvanced-server:9.2.1.0-amd64
->>>>>>> b2767947
 ```